--- conflicted
+++ resolved
@@ -586,37 +586,6 @@
         # Optimization function
         opt_func = (self.stages[-1].m_0 - X[-1][-1][0])/(self.stages[-1].m_0 - self.stages[-1].m_f)
 
-<<<<<<< HEAD
-        ### SOLVE ###
-        ### TODO: Proper handling of verbosity
-        nlp = {'x': V, 'f': opt_func, 'g': ca.vertcat(*G)}
-        opts = {
-            'ipopt.print_level': 5,
-            'print_time': True,
-            'ipopt.bound_relax_factor': self.config.bound_relax_factor,
-            'ipopt.check_derivatives_for_naninf': 'no',
-            'ipopt.nlp_scaling_method': self.config.nlp_scaling_method,
-            'ipopt.tol': self.config.solver_tol,
-            'ipopt.max_iter': self.config.max_iter,
-            'ipopt.mumps_mem_percent': self.config.mumps_mem_percent,
-            'expand': self.config.integration_method == 'RK4',
-        }
-        opts.update(self.extra_opts)
-
-        nlpsolver = ca.nlpsol(
-            'nlpsolver', 'ipopt', nlp, opts
-        )
-
-        print(f'Construction of NLP: {time.time()-start_time}')
-
-        ### ADD SOLUTION TO SOLUTION SET ###
-        if self.warm_start:
-            print('WARM STARTING')
-            result = nlpsolver(x0=x0, 
-                               lbx=lbx, ubx=ubx, 
-                               lbg=lbg, ubg=ubg, 
-                               lam_x0=self.lam_x, lam_g0=self.lam_g)
-=======
         # Create solver
         nlp = {'x': ca.vertcat(*V), 'f': opt_func, 'g': ca.vertcat(*G)}
 
@@ -629,7 +598,6 @@
             nlpsolver = ca.nlpsol(
                 'nlpsolver', 'ipopt', nlp, ipopt_opts
                 )
->>>>>>> 057d8b0b
         else:
             fatrop_opts = {
                 'expand': self.config.integration_method == 'RK4',
